# PlanterBox
Our Automated Plant Care System will
utilize sensors for various metrics (pH,
Humidity, Temp, Water, Lighting) and
automates their values to provide optimal
care in a Hydroponic, Indoor planter box
system
## Web Application
This is a [Next.js](https://nextjs.org) project, this framework is created by [Vercel](https://vercel.com/), and will be used for building React-based web applications with server-sided and static rendering. The framework provides components and tools for streamlined development, like image optimization. 

### Pre-Requisites
*This project assumes you have an understanding of React, JavaScript, HTML, and CSS.*
- [Node.js](https://nodejs.org/en/) - Is a free, open-source, cross-platform JavaScript runtime environment that lets developers create servers, web apps, command line tools and scripts.
- The Node installation also installs NPM ([Node Page Manager](https://www.npmjs.com/))
### **Setup Steps:** 
1. Install packages from package.json. `npm install`.
2. Run `npm run dev` to start the local development server.
3. Open [http://localhost:3000](http://localhost:3000) with your browser to see the result.

### Technologies Used:
- **Websockets**: A computer communications protocol that enable real-time, two-way communication between a client and a server over a single TCP connection
- **React**: Frontend JavaScript library for building user interfaces
- **Next.js**: Is an open-source web development framework created by the private company Vercel providing React-based web applications with server-side rendering and static website generation
- **CSS**: Styling language used for designing the webpage
- **HTML**: Markup language for structuring the content
- **Node.js and npm**: Environment and package manager for running and managing dependencies
## Board Communication

To get started with the ESP32 and communicate with the website, you need to set up the necessary drivers and environment

**Step 1: Install the USB-to-UART Bridge VCP Driver.**

This driver allows your computer to recognize the ESP32 board and assign a COM port for communication: https://www.silabs.com/software-and-tools/usb-to-uart-bridge-vcp-drivers?tab=downloads

**Step 2: Set Up the PlatformIO Environment**

<<<<<<< HEAD
## Board Communication

To get started with the ESP32 and communicate with the website, you need to set up the necessary drivers and environment

**Step 1: Install the USB-to-UART Bridge VCP Driver.**

This driver allows your computer to recognize the ESP32 board and assign a COM port for communication: https://www.silabs.com/software-and-tools/usb-to-uart-bridge-vcp-drivers?tab=downloads

**Step 2: Set Up the PlatformIO Environment**

Open your project in VS Code, and ensure you have the PlatformIO extension installed.

Connect your ESP32 board to your computer with a micro-USB cable.

Open the platformio.ini file located in the root of your project. Add the following lines to tell PlatformIO which COM port to use and to set the correct baud rate for the Serial Monitor:

```bash
; PlatformIO Project Configuration File

[env:upesy_wroom]
platform = espressif32
board = upesy_wroom
framework = arduino
upload_port = COM3
monitor_speed = 115200

lib_deps =
    Adafruit Unified Sensor
    DHT sensor library
    ArduinoJson

```

The ESP32 code is located in the src/main.cpp file. This code connects the board to your Wi-Fi network and sends simulated sensor data to your Next.js server.

Update the variables in src/main.cpp with your Wi-Fi credentials and your computer's local IP address (this is the current main.cpp):

```bash
#include <Arduino.h>
#include <WiFi.h>
#include <HTTPClient.h>
#include <DHT.h>
#include <Adafruit_Sensor.h>
#include <ArduinoJson.h>

const char* ssid = "SockMnky";
const char* password = "04072024";

const char* serverName = "http://192.168.1.203:3000/api/sensordata"; // Your PC's IP

// Define pin for the DHT11
#define DHTPIN 4
#define DHTTYPE DHT11

// Define pins for the HC-SR04
#define TRIG_PIN 5
#define ECHO_PIN 18

// Define pin for the TDS sensor
#define TDS_SENSOR_PIN 34

// Define pin for the pH sensor
#define PH_SENSOR_PIN 33

// Define the grow light control pin
#define LIGHT_PIN 26

// Define the pump motor control pin
#define PUMP_PIN 25

// Define the built-in button for the light
#define LIGHT_BUTTON_PIN 0

// Define the new button for the pump
#define PUMP_BUTTON_PIN 27

// PWM settings for the grow light
const int ledChannel = 0;
const int ledFreq = 5000;
const int ledResolution = 8;

DHT dht(DHTPIN, DHTTYPE);
StaticJsonDocument<200> sensorData;

// Global variable to store temperature for TDS compensation
float currentTempC = 25.0;

// Function to read DHT sensor data
void readDHT() {
  float humidity = dht.readHumidity();
  float tempC = dht.readTemperature();

  if (isnan(humidity)) {
    Serial.println("Failed to read humidity from DHT sensor!");
    humidity = 0.0;
  }
  if (isnan(tempC)) {
    Serial.println("Failed to read temperature from DHT sensor!");
    tempC = 0.0;
  }

  sensorData["temperature"] = tempC;
  sensorData["humidity"] = humidity;

  currentTempC = tempC;
}

// Function to read HC-SR04 sensor data
void readUltrasonic() {
  long duration;
  float distanceCm;

  digitalWrite(TRIG_PIN, LOW);
  delayMicroseconds(2);
  digitalWrite(TRIG_PIN, HIGH);
  delayMicroseconds(10);
  digitalWrite(TRIG_PIN, LOW);

  duration = pulseIn(ECHO_PIN, HIGH, 30000);

  if (duration == 0) {
    distanceCm = 0.0;
    Serial.println("No echo from HC-SR04");
  } else {
    distanceCm = (duration * 0.0343) / 2;
  }

  sensorData["distance"] = distanceCm;
}

// Function to read TDS sensor data
void readTdsSensor() {
  long sumAnalogValue = 0;
  for (int i = 0; i < 10; i++) {
    sumAnalogValue += analogRead(TDS_SENSOR_PIN);
    delay(10);
  }
  float avgAnalogValue = (float)sumAnalogValue / 10.0;

  float voltage = avgAnalogValue * 3.3 / 4096.0;

  float tdsValue = 640 * voltage;

  if (currentTempC > 0.0) {
    float compensationCoefficient = 1.0 + 0.02 * (currentTempC - 25.0);
    tdsValue = tdsValue / compensationCoefficient;
  }

  sensorData["tds"] = tdsValue;
}

// Function to read pH sensor data
void readPhSensor() {
  // Take multiple readings to smooth noise
  long sumAnalog = 0;
  const int numSamples = 10;
  for (int i = 0; i < numSamples; i++) {
    sumAnalog += analogRead(PH_SENSOR_PIN);
    delay(5);
  }
  float avgAnalog = sumAnalog / (float)numSamples;

  // Convert ADC value to voltage (ESP32 ADC is 12-bit by default)
  float voltage = avgAnalog * 3.3 / 4096.0;

  // Convert voltage to pH
  float slope = 0.18; // adjust according to sensor
  float offset = 7.0 - (2.5 / slope); // pH at 2.5V = 7
  float phValue = voltage / slope + offset;

  if (phValue < 0) phValue = 0;
  if (phValue > 14) phValue = 14;

  Serial.print("Measured pH: ");
  Serial.println(phValue);

  sensorData["ph"] = phValue;
}

// Function to control the grow light brightness with PWM
void controlGrowLight(int brightness) {
  if (brightness < 0) brightness = 0;
  if (brightness > 255) brightness = 255;

  ledcWrite(ledChannel, brightness);
  Serial.print("Grow Light Brightness: ");
  Serial.println(brightness);
}

// Function to control the pump motor
void controlPumpMotor(bool on) {
  if (on) {
    digitalWrite(PUMP_PIN, HIGH);
    Serial.println("Pump Motor ON");
  } else {
    digitalWrite(PUMP_PIN, LOW);
    Serial.println("Pump Motor OFF");
  }
}

void setup() {
  Serial.begin(115200);
  WiFi.begin(ssid, password);

  Serial.print("Connecting to WiFi");
  while (WiFi.status() != WL_CONNECTED) {
    delay(500);
    Serial.print(".");
  }
  Serial.println("\nConnected to WiFi!");
  
  dht.begin();

  pinMode(TRIG_PIN, OUTPUT);
  pinMode(ECHO_PIN, INPUT);

  ledcSetup(ledChannel, ledFreq, ledResolution);
  ledcAttachPin(LIGHT_PIN, ledChannel);

  pinMode(PUMP_PIN, OUTPUT);
  digitalWrite(PUMP_PIN, LOW);

  pinMode(LIGHT_BUTTON_PIN, INPUT_PULLUP);
  pinMode(PUMP_BUTTON_PIN, INPUT_PULLUP);

  randomSeed(analogRead(0));
}

void loop() {
  if (WiFi.status() == WL_CONNECTED) {
    sensorData.clear();

    readDHT();
    readUltrasonic();
    readTdsSensor();
    readPhSensor();

    HTTPClient http;
    http.begin(serverName);
    http.addHeader("Content-Type", "application/json");

    String payload;
    serializeJson(sensorData, payload);

    Serial.println("Sending payload: " + payload);

    int httpResponseCode = http.POST(payload);

    if (httpResponseCode > 0) {
      String response = http.getString();
      Serial.println("Server response:");
      Serial.println(response);

      StaticJsonDocument<200> doc;
      DeserializationError error = deserializeJson(doc, response);
      if (!error) {
        bool pumpCommand = doc["pump"] | false;
        bool lightCommand = doc["light"] | false;

        // Apply commands from server
        controlPumpMotor(pumpCommand);
        controlGrowLight(lightCommand ? 255 : 0);
      }
    } else {
      Serial.print("POST failed. Code: ");
      Serial.println(httpResponseCode);
    }
    http.end();
  }

  delay(5000); // update every 5s
}

```

## Learn More
=======
Open your project in VS Code, and ensure you have the PlatformIO extension installed.
>>>>>>> 4c6492fc

Connect your ESP32 board to your computer with a micro-USB cable.

The ESP32 code is located in the esp32-firmware folder, and must be opened with the platformIO extension. This code connects the board to your Wi-Fi network and sends simulated sensor data to your Next.js server.

Update the variables in src/main.cpp with your Wi-Fi credentials and your computer's local IP address


## Learn More

To learn more about Next.js, take a look at the following resources:

- [Next.js Documentation](https://nextjs.org/docs) - learn about Next.js features and API.
- [Learn Next.js](https://nextjs.org/learn) - an interactive Next.js tutorial.<|MERGE_RESOLUTION|>--- conflicted
+++ resolved
@@ -34,7 +34,15 @@
 
 **Step 2: Set Up the PlatformIO Environment**
 
-<<<<<<< HEAD
+Open your project in VS Code, and ensure you have the PlatformIO extension installed.
+
+Connect your ESP32 board to your computer with a micro-USB cable.
+
+The ESP32 code is located in the esp32-firmware folder, and must be opened with the platformIO extension. This code connects the board to your Wi-Fi network and sends simulated sensor data to your Next.js server.
+
+Update the variables in src/main.cpp with your Wi-Fi credentials and your computer's local IP address
+
+
 ## Board Communication
 
 To get started with the ESP32 and communicate with the website, you need to set up the necessary drivers and environment
@@ -311,18 +319,6 @@
 ```
 
 ## Learn More
-=======
-Open your project in VS Code, and ensure you have the PlatformIO extension installed.
->>>>>>> 4c6492fc
-
-Connect your ESP32 board to your computer with a micro-USB cable.
-
-The ESP32 code is located in the esp32-firmware folder, and must be opened with the platformIO extension. This code connects the board to your Wi-Fi network and sends simulated sensor data to your Next.js server.
-
-Update the variables in src/main.cpp with your Wi-Fi credentials and your computer's local IP address
-
-
-## Learn More
 
 To learn more about Next.js, take a look at the following resources:
 
