import clientPromise from "../../../lib/mongodb";

// Constants
const DOSING_LOCKOUT_MS = 60000; // 60 seconds
const RAMP_PERIOD_MINUTES = 60; // 1 hour ramp up/down
const MAX_BRIGHTNESS = 255;
const DEFAULT_LIGHT_CYCLE_HOURS = 12;
const DEFAULT_START_HOUR = 7; // 7 AM
const DEFAULT_LIGHT_TOLERANCE_CM = 2;

// Helper function to check if a value is within a range
const isWithinRange = (value, min, max) => {
  if (
    value === null ||
    value === undefined ||
    min === undefined ||
    max === undefined
  ) {
    return false;
  }
  return value >= min && value <= max;
};

<<<<<<< HEAD
// Helper to check if time is within a span that might cross midnight
const isTimeInSpan = (currentMinute, startMinute, endMinute) => {
  if (startMinute < endMinute) {
    return currentMinute >= startMinute && currentMinute < endMinute;
  } else {
    return currentMinute >= startMinute || currentMinute < endMinute;
  }
};

// Calculate dynamic PWM brightness based on time and cycle hours
function calculateLightBrightness(cycleHours) {
  const now = new Date();
  const currentMinuteOfDay = now.getHours() * 60 + now.getMinutes();

  const START_MINUTE = DEFAULT_START_HOUR * 60;
  const totalOnMinutes = cycleHours * 60;

  const SUNRISE_END_MINUTE = (START_MINUTE + RAMP_PERIOD_MINUTES) % (24 * 60);
  const DAYTIME_END_MINUTE =
    (START_MINUTE + totalOnMinutes - RAMP_PERIOD_MINUTES) % (24 * 60);
  const SUNSET_END_MINUTE = (START_MINUTE + totalOnMinutes) % (24 * 60);

  let brightness = 0;
  let cycleState = "NIGHT";

  if (cycleHours < 2) {
    if (
      currentMinuteOfDay >= START_MINUTE &&
      currentMinuteOfDay < SUNSET_END_MINUTE
    ) {
      brightness = MAX_BRIGHTNESS;
      cycleState = "DAY";
    }
  } else {
    if (isTimeInSpan(currentMinuteOfDay, START_MINUTE, SUNRISE_END_MINUTE)) {
      const minutesIntoRamp =
        (currentMinuteOfDay + 24 * 60 - START_MINUTE) % (24 * 60);
      brightness = Math.round(
        (minutesIntoRamp / RAMP_PERIOD_MINUTES) * MAX_BRIGHTNESS
      );
      cycleState = "SUNRISE";
    } else if (
      isTimeInSpan(currentMinuteOfDay, SUNRISE_END_MINUTE, DAYTIME_END_MINUTE)
    ) {
      brightness = MAX_BRIGHTNESS;
      cycleState = "DAY";
    } else if (
      isTimeInSpan(currentMinuteOfDay, DAYTIME_END_MINUTE, SUNSET_END_MINUTE)
    ) {
      let minutesUntilOff =
        (SUNSET_END_MINUTE + 24 * 60 - currentMinuteOfDay) % (24 * 60);
      if (minutesUntilOff === 0) minutesUntilOff = 24 * 60;
      brightness = Math.round(
        (minutesUntilOff / RAMP_PERIOD_MINUTES) * MAX_BRIGHTNESS
      );
      cycleState = "SUNSET";
    } else {
      brightness = 0;
      cycleState = "NIGHT";
    }
  }

  brightness = Math.min(MAX_BRIGHTNESS, Math.max(0, brightness));

  return {
    brightness,
    cycleState,
    startHour: DEFAULT_START_HOUR,
    cycleHours,
  };
}

// Calculate light motor commands based on distance
function calculateLightMotorCommand(distance, targetDistance, tolerance) {
  if (
    distance === null ||
    distance === undefined ||
    targetDistance === null ||
    targetDistance === undefined
  ) {
    return {
      command: "STOP",
      status: "N/A",
      message: "Missing distance data or target profile.",
      value: distance,
    };
  }

  const minDistance = targetDistance - tolerance;
  const maxDistance = targetDistance + tolerance;

  if (distance > maxDistance) {
    return {
      command: "DOWN",
      status: "ADJUSTING",
      message: `Distance (${distance}cm) is too high. Moving light down. Target: ${targetDistance}±${tolerance}cm.`,
      value: distance,
    };
  } else if (distance < minDistance) {
    return {
      command: "UP",
      status: "ADJUSTING",
      message: `Distance (${distance}cm) is too low. Moving light up. Target: ${targetDistance}±${tolerance}cm.`,
      value: distance,
    };
  } else {
    return {
      command: "STOP",
      status: "OK",
      message: `Distance (${distance}cm) is within target range. Target: ${targetDistance}±${tolerance}cm.`,
      value: distance,
    };
  }
}

// Handle dosing logic with lockout (per user)
async function handleDosing(
  ph,
  ppm,
  phMin,
  phMax,
  ppmMin,
  ppmMax,
  appStateCollection,
  userId
) {
  const dosingCommands = {
    ph_up_pump: false,
    ph_down_pump: false,
    ppm_a_pump: false,
    ppm_b_pump: false,
  };

  // Check dosing lockout for this specific user
  const lastDoseState = await appStateCollection.findOne({
    state_name: "lastDoseTimestamp",
    userId: userId,
  });
  const lastDoseTime = lastDoseState?.value?.timestamp
    ? new Date(lastDoseState.value.timestamp).getTime()
    : 0;
  const isDosingLocked = Date.now() - lastDoseTime < DOSING_LOCKOUT_MS;

  if (isDosingLocked) {
    console.log(
      `[User: ${userId}] Dosing skipped: System locked until ${new Date(
        lastDoseTime + DOSING_LOCKOUT_MS
      ).toLocaleTimeString()}`
    );
    return dosingCommands;
  }

  let doseIssued = false;

  // pH correction takes priority
  if (ph < phMin) {
    dosingCommands.ph_up_pump = true;
    doseIssued = true;
  } else if (ph > phMax) {
    dosingCommands.ph_down_pump = true;
    doseIssued = true;
  }

  // PPM correction only if pH is not being corrected
  if (!doseIssued && ppm < ppmMin) {
    dosingCommands.ppm_a_pump = true;
    dosingCommands.ppm_b_pump = true;
    doseIssued = true;
  }

  // Update lockout timestamp if dose was issued
  if (doseIssued) {
    await appStateCollection.updateOne(
      {
        state_name: "lastDoseTimestamp",
        userId: userId,
      },
      {
        $set: {
          value: { timestamp: new Date() },
          type: "system_state",
        },
      },
      { upsert: true }
    );
    console.log(
      `[User: ${userId}] Dose issued. System now in lockout for 60 seconds.`
    );
  }

  return dosingCommands;
}

// Main function to process sensor data and plant selection
export async function processSensorData(
  latestData,
  selectedPlant,
  selectedStage,
  userId
) {
  const client = await clientPromise;
  const db = client.db("planterbox");
  const plantProfileCollection = db.collection("plant_profiles");
  const appStateCollection = db.collection("app_state");

  // Fetch ideal conditions for the selected plant, stage, and user
  const idealConditions = await plantProfileCollection.findOne({
    plant_name: selectedPlant,
    stage: selectedStage,
    userId: userId,
  });

  // Initialize device commands with defaults
  const deviceCommands = {
=======
// DOSING_LOCKOUT_MS is reduced to 60 seconds (60000 ms)
const DOSING_LOCKOUT_MS = 60000; 

// --- UPDATED: Function to calculate dynamic PWM brightness based on time and cycle hours ---
function calculateLightBrightness(cycleHours) {
    // Ramp up/down period is set to 1 hour (60 minutes)
    const RAMP_PERIOD_MINUTES = 60; 
    const MAX_BRIGHTNESS = 255;
    
    // Get current time. For consistency, we'll use a standard local clock (Node.js clock).
    const now = new Date();
    // Use the current hour and minute for precise calculation
    const currentMinuteOfDay = now.getHours() * 60 + now.getMinutes();

    // We assume the light cycle starts at a natural "sunrise" time, e.g., 7 AM.
    const START_HOUR = 7; 
    const START_MINUTE = START_HOUR * 60; 

    const totalOnMinutes = cycleHours * 60;
    
    // Calculate the minute markers for the entire cycle
    const SUNRISE_END_MINUTE = (START_MINUTE + RAMP_PERIOD_MINUTES) % (24 * 60);
    const DAYTIME_END_MINUTE = (START_MINUTE + totalOnMinutes - RAMP_PERIOD_MINUTES) % (24 * 60);
    const SUNSET_END_MINUTE = (START_MINUTE + totalOnMinutes) % (24 * 60);
    
    // The core full-brightness period starts after ramp-up and ends before ramp-down
    const fullPowerMinutes = totalOnMinutes - (2 * RAMP_PERIOD_MINUTES);


    let brightness = 0;
    let cycleState = "NIGHT";

    if (cycleHours < 2) {
        // Simple ON/OFF for cycles < 2 hours (no meaningful ramp period)
        if (currentMinuteOfDay >= START_MINUTE && currentMinuteOfDay < SUNSET_END_MINUTE) {
            brightness = MAX_BRIGHTNESS;
            cycleState = "DAY";
        }
    } else {
        // --- Day Cycle Logic (Centered on START_HOUR) ---

        // Helper to check if time is within a span that might cross midnight
        const isTimeInSpan = (start, end) => {
            if (start < end) {
                return currentMinuteOfDay >= start && currentMinuteOfDay < end;
            } else {
                // Span crosses midnight (e.g., 23:00 to 01:00)
                return currentMinuteOfDay >= start || currentMinuteOfDay < end;
            }
        };

        // 1. Sunrise Ramp Up (START_MINUTE to SUNRISE_END_MINUTE)
        if (isTimeInSpan(START_MINUTE, SUNRISE_END_MINUTE)) {
            let minutesIntoRamp = (currentMinuteOfDay + (24 * 60) - START_MINUTE) % (24 * 60);
            brightness = Math.round((minutesIntoRamp / RAMP_PERIOD_MINUTES) * MAX_BRIGHTNESS);
            cycleState = "SUNRISE";

        // 2. Full Power (SUNRISE_END_MINUTE to DAYTIME_END_MINUTE)
        } else if (isTimeInSpan(SUNRISE_END_MINUTE, DAYTIME_END_MINUTE)) {
            brightness = MAX_BRIGHTNESS;
            cycleState = "DAY";
            
        // 3. Sunset Ramp Down (DAYTIME_END_MINUTE to SUNSET_END_MINUTE)
        } else if (isTimeInSpan(DAYTIME_END_MINUTE, SUNSET_END_MINUTE)) {
            let minutesUntilOff = (SUNSET_END_MINUTE + (24 * 60) - currentMinuteOfDay) % (24 * 60);
            if (minutesUntilOff === 0) minutesUntilOff = 24 * 60; // Handle minute 0
            
            brightness = Math.round((minutesUntilOff / RAMP_PERIOD_MINUTES) * MAX_BRIGHTNESS);
            cycleState = "SUNSET";

        // 4. Nighttime (All other times)
        } else {
            brightness = 0;
            cycleState = "NIGHT";
        }
    }
    
    // Ensure brightness is clamped between 0 and 255
    brightness = Math.min(MAX_BRIGHTNESS, Math.max(0, brightness));

    return { brightness, cycleState, startHour: START_HOUR, cycleHours };
}
// -----------------------------------------------------------------------


// This function processes the sensor data and plant selection
export async function processSensorData(latestData, selectedPlant, selectedStage) {
  const client = await clientPromise;
  const db = client.db('planterbox');
  const plantProfileCollection = db.collection('plant_profiles');
  // Reference the app state collection
  const appStateCollection = db.collection('app_state');

  // Query now filters by both plant_name and stage
  const idealConditions = await plantProfileCollection.findOne({ 
    plant_name: selectedPlant, 
    stage: selectedStage 
  });
  
  // Fetch the last dosing time and calculate if we are in lockout
  const lastDoseState = await appStateCollection.findOne({ state_name: "lastDoseTimestamp" });
  const lastDoseTime = lastDoseState?.value?.timestamp ? new Date(lastDoseState.value.timestamp).getTime() : 0;
  const isDosingLocked = (Date.now() - lastDoseTime) < DOSING_LOCKOUT_MS;

  let deviceCommands = {
    // Include all specific pump commands
>>>>>>> 1f569508
    light: 0,
    ph_up_pump: false,
    ph_down_pump: false,
    ppm_a_pump: false,
    ppm_b_pump: false,
    light_motor_cmd: "STOP",
  };

  // Initialize sensor status
  const sensorStatus = {
    temperature: "Loading...",
    humidity: "Loading...",
    ph: "Loading...",
    ppm: "Loading...",
<<<<<<< HEAD
    light_distance: "Loading...",
=======
    light_distance: "Loading..."
  };

  // --- Light Cycle Logic ---
  // light_pwm_cycle is now treated as HOURS of light required.
  const lightCycleHours = idealConditions?.ideal_conditions?.light_pwm_cycle || 12; // Default to 12 hours
  const lightControl = calculateLightBrightness(lightCycleHours);
  deviceCommands.light = lightControl.brightness;
  sensorStatus.light_cycle_status = {
    status: lightControl.cycleState,
    message: `${lightControl.brightness}/255 PWM. Target: ${lightControl.cycleHours} hrs/day, starting at ${lightControl.startHour}:00.`,
    value: lightControl.brightness
>>>>>>> 1f569508
  };
  // -------------------------

<<<<<<< HEAD
  // If no data or no ideal conditions, return defaults
  if (!latestData || !idealConditions) {
    return { deviceCommands, sensorStatus };
  }

  const { temperature, humidity, ph, ppm, distance } = latestData;
  const {
    temp_min,
    temp_max,
    humidity_min,
    humidity_max,
    ph_min,
    ph_max,
    ppm_min,
    ppm_max,
    ideal_light_distance_cm,
    light_distance_tolerance_cm,
    light_pwm_cycle,
  } = idealConditions.ideal_conditions;

  // --- Light Cycle Control ---
  const lightCycleHours = light_pwm_cycle || DEFAULT_LIGHT_CYCLE_HOURS;
  const lightControl = calculateLightBrightness(lightCycleHours);
  deviceCommands.light = lightControl.brightness;
  sensorStatus.light_cycle_status = {
    status: lightControl.cycleState,
    message: `${lightControl.brightness}/255 PWM. Target: ${lightControl.cycleHours} hrs/day, starting at ${lightControl.startHour}:00.`,
    value: lightControl.brightness,
  };

  // --- Sensor Status Evaluation ---
  sensorStatus.temperature = isWithinRange(temperature, temp_min, temp_max)
    ? "IDEAL"
    : "NOT IDEAL";
  sensorStatus.humidity = isWithinRange(humidity, humidity_min, humidity_max)
    ? "IDEAL"
    : "NOT IDEAL";
  sensorStatus.ph = isWithinRange(ph, ph_min, ph_max) ? "IDEAL" : "NOT IDEAL";

  // Special handling for PPM
  if (ppm > ppm_max) {
    sensorStatus.ppm = "DILUTE_WATER";
  } else {
    sensorStatus.ppm = isWithinRange(ppm, ppm_min, ppm_max)
      ? "IDEAL"
      : "NOT IDEAL";
=======
  if (latestData && idealConditions) {
    const { temperature, humidity, ph, ppm, distance } = latestData; // Destructure distance
    const { temp_min, temp_max, humidity_min, humidity_max, ph_min, ph_max, ppm_min, ppm_max, ideal_light_distance_cm, light_distance_tolerance_cm } = idealConditions.ideal_conditions;

    // Check if values are within the ideal ranges and set status
    sensorStatus.temperature = isWithinRange(temperature, temp_min, temp_max) ? "IDEAL" : "NOT IDEAL";
    sensorStatus.humidity = isWithinRange(humidity, humidity_min, humidity_max) ? "IDEAL" : "NOT IDEAL";
    sensorStatus.ph = isWithinRange(ph, ph_min, ph_max) ? "IDEAL" : "NOT IDEAL";
    
  
    if (ppm > ppm_max) {
      sensorStatus.ppm = "DILUTE_WATER"; // Custom status for the frontend
    } else {
      sensorStatus.ppm = isWithinRange(ppm, ppm_min, ppm_max) ? "IDEAL" : "NOT IDEAL";
    }


    // --- Light Motor Control Logic ---
    const light_target_distance = ideal_light_distance_cm;
    const light_tolerance = light_distance_tolerance_cm || 2; // Default to 2cm tolerance

    if (distance !== null && distance !== undefined && light_target_distance !== null && light_target_distance !== undefined) {
        
        const min_distance = light_target_distance - light_tolerance;
        const max_distance = light_target_distance + light_tolerance;

        if (distance > max_distance) {
            deviceCommands.light_motor_cmd = "DOWN"; 
            sensorStatus.light_distance = { 
                status: "ADJUSTING",
                message: `Distance (${distance}cm) is too high. Moving light down. Target: ${light_target_distance}±${light_tolerance}cm.`,
                value: distance 
            };

        } else if (distance < min_distance) {
            deviceCommands.light_motor_cmd = "UP"; 
            sensorStatus.light_distance = { 
                status: "ADJUSTING",
                message: `Distance (${distance}cm) is too low. Moving light up. Target: ${light_target_distance}±${light_tolerance}cm.`,
                value: distance 
            };

        } else {
            deviceCommands.light_motor_cmd = "STOP";
            sensorStatus.light_distance = { 
                status: "OK",
                message: `Distance (${distance}cm) is within target range. Target: ${light_target_distance}±${light_tolerance}cm.`,
                value: distance
            };
        }
    } else {
        sensorStatus.light_distance = { 
            status: "N/A", 
            message: "Missing distance data or target profile.",
            value: distance 
        };
    }
    
    // Closed-Loop Dosing Check 
    if (!isDosingLocked) {
        let doseIssued = false;

        if (ph < ph_min) {
            deviceCommands.ph_up_pump = true;
            doseIssued = true;
        } else if (ph > ph_max) {
            deviceCommands.ph_down_pump = true;
            doseIssued = true;
        }

        if (!doseIssued && ppm < ppm_min) {
            deviceCommands.ppm_a_pump = true;
            deviceCommands.ppm_b_pump = true;
            doseIssued = true;
        }
        
        if (doseIssued) {
             await appStateCollection.updateOne(
                { state_name: "lastDoseTimestamp" },
                { $set: { 
                    value: { timestamp: new Date() }, 
                    type: "system_state" 
                } },
                { upsert: true }
            );
             console.log("Dose Issued. System now in lockout for 60 seconds.");
        }

    } else {
        console.log(`Dosing skipped: System locked until ${new Date(lastDoseTime + DOSING_LOCKOUT_MS).toLocaleTimeString()}`);
    }

>>>>>>> 1f569508
  }

  // --- Light Motor Control ---
  const lightTolerance =
    light_distance_tolerance_cm || DEFAULT_LIGHT_TOLERANCE_CM;
  const motorControl = calculateLightMotorCommand(
    distance,
    ideal_light_distance_cm,
    lightTolerance
  );
  deviceCommands.light_motor_cmd = motorControl.command;
  sensorStatus.light_distance = {
    status: motorControl.status,
    message: motorControl.message,
    value: motorControl.value,
  };

  // --- Dosing Control ---
  const dosingCommands = await handleDosing(
    ph,
    ppm,
    ph_min,
    ph_max,
    ppm_min,
    ppm_max,
    appStateCollection,
    userId
  );

  Object.assign(deviceCommands, dosingCommands);

  return { deviceCommands, sensorStatus };
}<|MERGE_RESOLUTION|>--- conflicted
+++ resolved
@@ -21,7 +21,91 @@
   return value >= min && value <= max;
 };
 
-<<<<<<< HEAD
+// DOSING_LOCKOUT_MS is reduced to 60 seconds (60000 ms)
+const DOSING_LOCKOUT_MS = 60000; 
+
+// --- UPDATED: Function to calculate dynamic PWM brightness based on time and cycle hours ---
+function calculateLightBrightness(cycleHours) {
+    // Ramp up/down period is set to 1 hour (60 minutes)
+    const RAMP_PERIOD_MINUTES = 60; 
+    const MAX_BRIGHTNESS = 255;
+    
+    // Get current time. For consistency, we'll use a standard local clock (Node.js clock).
+    const now = new Date();
+    // Use the current hour and minute for precise calculation
+    const currentMinuteOfDay = now.getHours() * 60 + now.getMinutes();
+
+    // We assume the light cycle starts at a natural "sunrise" time, e.g., 7 AM.
+    const START_HOUR = 7; 
+    const START_MINUTE = START_HOUR * 60; 
+
+    const totalOnMinutes = cycleHours * 60;
+    
+    // Calculate the minute markers for the entire cycle
+    const SUNRISE_END_MINUTE = (START_MINUTE + RAMP_PERIOD_MINUTES) % (24 * 60);
+    const DAYTIME_END_MINUTE = (START_MINUTE + totalOnMinutes - RAMP_PERIOD_MINUTES) % (24 * 60);
+    const SUNSET_END_MINUTE = (START_MINUTE + totalOnMinutes) % (24 * 60);
+    
+    // The core full-brightness period starts after ramp-up and ends before ramp-down
+    const fullPowerMinutes = totalOnMinutes - (2 * RAMP_PERIOD_MINUTES);
+
+
+    let brightness = 0;
+    let cycleState = "NIGHT";
+
+    if (cycleHours < 2) {
+        // Simple ON/OFF for cycles < 2 hours (no meaningful ramp period)
+        if (currentMinuteOfDay >= START_MINUTE && currentMinuteOfDay < SUNSET_END_MINUTE) {
+            brightness = MAX_BRIGHTNESS;
+            cycleState = "DAY";
+        }
+    } else {
+        // --- Day Cycle Logic (Centered on START_HOUR) ---
+
+        // Helper to check if time is within a span that might cross midnight
+        const isTimeInSpan = (start, end) => {
+            if (start < end) {
+                return currentMinuteOfDay >= start && currentMinuteOfDay < end;
+            } else {
+                // Span crosses midnight (e.g., 23:00 to 01:00)
+                return currentMinuteOfDay >= start || currentMinuteOfDay < end;
+            }
+        };
+
+        // 1. Sunrise Ramp Up (START_MINUTE to SUNRISE_END_MINUTE)
+        if (isTimeInSpan(START_MINUTE, SUNRISE_END_MINUTE)) {
+            let minutesIntoRamp = (currentMinuteOfDay + (24 * 60) - START_MINUTE) % (24 * 60);
+            brightness = Math.round((minutesIntoRamp / RAMP_PERIOD_MINUTES) * MAX_BRIGHTNESS);
+            cycleState = "SUNRISE";
+
+        // 2. Full Power (SUNRISE_END_MINUTE to DAYTIME_END_MINUTE)
+        } else if (isTimeInSpan(SUNRISE_END_MINUTE, DAYTIME_END_MINUTE)) {
+            brightness = MAX_BRIGHTNESS;
+            cycleState = "DAY";
+            
+        // 3. Sunset Ramp Down (DAYTIME_END_MINUTE to SUNSET_END_MINUTE)
+        } else if (isTimeInSpan(DAYTIME_END_MINUTE, SUNSET_END_MINUTE)) {
+            let minutesUntilOff = (SUNSET_END_MINUTE + (24 * 60) - currentMinuteOfDay) % (24 * 60);
+            if (minutesUntilOff === 0) minutesUntilOff = 24 * 60; // Handle minute 0
+            
+            brightness = Math.round((minutesUntilOff / RAMP_PERIOD_MINUTES) * MAX_BRIGHTNESS);
+            cycleState = "SUNSET";
+
+        // 4. Nighttime (All other times)
+        } else {
+            brightness = 0;
+            cycleState = "NIGHT";
+        }
+    }
+    
+    // Ensure brightness is clamped between 0 and 255
+    brightness = Math.min(MAX_BRIGHTNESS, Math.max(0, brightness));
+
+    return { brightness, cycleState, startHour: START_HOUR, cycleHours };
+}
+// -----------------------------------------------------------------------
+
+
 // Helper to check if time is within a span that might cross midnight
 const isTimeInSpan = (currentMinute, startMinute, endMinute) => {
   if (startMinute < endMinute) {
@@ -236,120 +320,13 @@
 
   // Initialize device commands with defaults
   const deviceCommands = {
-=======
-// DOSING_LOCKOUT_MS is reduced to 60 seconds (60000 ms)
-const DOSING_LOCKOUT_MS = 60000; 
-
-// --- UPDATED: Function to calculate dynamic PWM brightness based on time and cycle hours ---
-function calculateLightBrightness(cycleHours) {
-    // Ramp up/down period is set to 1 hour (60 minutes)
-    const RAMP_PERIOD_MINUTES = 60; 
-    const MAX_BRIGHTNESS = 255;
-    
-    // Get current time. For consistency, we'll use a standard local clock (Node.js clock).
-    const now = new Date();
-    // Use the current hour and minute for precise calculation
-    const currentMinuteOfDay = now.getHours() * 60 + now.getMinutes();
-
-    // We assume the light cycle starts at a natural "sunrise" time, e.g., 7 AM.
-    const START_HOUR = 7; 
-    const START_MINUTE = START_HOUR * 60; 
-
-    const totalOnMinutes = cycleHours * 60;
-    
-    // Calculate the minute markers for the entire cycle
-    const SUNRISE_END_MINUTE = (START_MINUTE + RAMP_PERIOD_MINUTES) % (24 * 60);
-    const DAYTIME_END_MINUTE = (START_MINUTE + totalOnMinutes - RAMP_PERIOD_MINUTES) % (24 * 60);
-    const SUNSET_END_MINUTE = (START_MINUTE + totalOnMinutes) % (24 * 60);
-    
-    // The core full-brightness period starts after ramp-up and ends before ramp-down
-    const fullPowerMinutes = totalOnMinutes - (2 * RAMP_PERIOD_MINUTES);
-
-
-    let brightness = 0;
-    let cycleState = "NIGHT";
-
-    if (cycleHours < 2) {
-        // Simple ON/OFF for cycles < 2 hours (no meaningful ramp period)
-        if (currentMinuteOfDay >= START_MINUTE && currentMinuteOfDay < SUNSET_END_MINUTE) {
-            brightness = MAX_BRIGHTNESS;
-            cycleState = "DAY";
-        }
-    } else {
-        // --- Day Cycle Logic (Centered on START_HOUR) ---
-
-        // Helper to check if time is within a span that might cross midnight
-        const isTimeInSpan = (start, end) => {
-            if (start < end) {
-                return currentMinuteOfDay >= start && currentMinuteOfDay < end;
-            } else {
-                // Span crosses midnight (e.g., 23:00 to 01:00)
-                return currentMinuteOfDay >= start || currentMinuteOfDay < end;
-            }
-        };
-
-        // 1. Sunrise Ramp Up (START_MINUTE to SUNRISE_END_MINUTE)
-        if (isTimeInSpan(START_MINUTE, SUNRISE_END_MINUTE)) {
-            let minutesIntoRamp = (currentMinuteOfDay + (24 * 60) - START_MINUTE) % (24 * 60);
-            brightness = Math.round((minutesIntoRamp / RAMP_PERIOD_MINUTES) * MAX_BRIGHTNESS);
-            cycleState = "SUNRISE";
-
-        // 2. Full Power (SUNRISE_END_MINUTE to DAYTIME_END_MINUTE)
-        } else if (isTimeInSpan(SUNRISE_END_MINUTE, DAYTIME_END_MINUTE)) {
-            brightness = MAX_BRIGHTNESS;
-            cycleState = "DAY";
-            
-        // 3. Sunset Ramp Down (DAYTIME_END_MINUTE to SUNSET_END_MINUTE)
-        } else if (isTimeInSpan(DAYTIME_END_MINUTE, SUNSET_END_MINUTE)) {
-            let minutesUntilOff = (SUNSET_END_MINUTE + (24 * 60) - currentMinuteOfDay) % (24 * 60);
-            if (minutesUntilOff === 0) minutesUntilOff = 24 * 60; // Handle minute 0
-            
-            brightness = Math.round((minutesUntilOff / RAMP_PERIOD_MINUTES) * MAX_BRIGHTNESS);
-            cycleState = "SUNSET";
-
-        // 4. Nighttime (All other times)
-        } else {
-            brightness = 0;
-            cycleState = "NIGHT";
-        }
-    }
-    
-    // Ensure brightness is clamped between 0 and 255
-    brightness = Math.min(MAX_BRIGHTNESS, Math.max(0, brightness));
-
-    return { brightness, cycleState, startHour: START_HOUR, cycleHours };
-}
-// -----------------------------------------------------------------------
-
-
-// This function processes the sensor data and plant selection
-export async function processSensorData(latestData, selectedPlant, selectedStage) {
-  const client = await clientPromise;
-  const db = client.db('planterbox');
-  const plantProfileCollection = db.collection('plant_profiles');
-  // Reference the app state collection
-  const appStateCollection = db.collection('app_state');
-
-  // Query now filters by both plant_name and stage
-  const idealConditions = await plantProfileCollection.findOne({ 
-    plant_name: selectedPlant, 
-    stage: selectedStage 
-  });
-  
-  // Fetch the last dosing time and calculate if we are in lockout
-  const lastDoseState = await appStateCollection.findOne({ state_name: "lastDoseTimestamp" });
-  const lastDoseTime = lastDoseState?.value?.timestamp ? new Date(lastDoseState.value.timestamp).getTime() : 0;
-  const isDosingLocked = (Date.now() - lastDoseTime) < DOSING_LOCKOUT_MS;
-
-  let deviceCommands = {
-    // Include all specific pump commands
->>>>>>> 1f569508
     light: 0,
     ph_up_pump: false,
     ph_down_pump: false,
     ppm_a_pump: false,
     ppm_b_pump: false,
     light_motor_cmd: "STOP",
+    light_motor_cmd: "STOP",
   };
 
   // Initialize sensor status
@@ -358,10 +335,7 @@
     humidity: "Loading...",
     ph: "Loading...",
     ppm: "Loading...",
-<<<<<<< HEAD
     light_distance: "Loading...",
-=======
-    light_distance: "Loading..."
   };
 
   // --- Light Cycle Logic ---
@@ -373,11 +347,9 @@
     status: lightControl.cycleState,
     message: `${lightControl.brightness}/255 PWM. Target: ${lightControl.cycleHours} hrs/day, starting at ${lightControl.startHour}:00.`,
     value: lightControl.brightness
->>>>>>> 1f569508
   };
   // -------------------------
 
-<<<<<<< HEAD
   // If no data or no ideal conditions, return defaults
   if (!latestData || !idealConditions) {
     return { deviceCommands, sensorStatus };
@@ -424,100 +396,6 @@
     sensorStatus.ppm = isWithinRange(ppm, ppm_min, ppm_max)
       ? "IDEAL"
       : "NOT IDEAL";
-=======
-  if (latestData && idealConditions) {
-    const { temperature, humidity, ph, ppm, distance } = latestData; // Destructure distance
-    const { temp_min, temp_max, humidity_min, humidity_max, ph_min, ph_max, ppm_min, ppm_max, ideal_light_distance_cm, light_distance_tolerance_cm } = idealConditions.ideal_conditions;
-
-    // Check if values are within the ideal ranges and set status
-    sensorStatus.temperature = isWithinRange(temperature, temp_min, temp_max) ? "IDEAL" : "NOT IDEAL";
-    sensorStatus.humidity = isWithinRange(humidity, humidity_min, humidity_max) ? "IDEAL" : "NOT IDEAL";
-    sensorStatus.ph = isWithinRange(ph, ph_min, ph_max) ? "IDEAL" : "NOT IDEAL";
-    
-  
-    if (ppm > ppm_max) {
-      sensorStatus.ppm = "DILUTE_WATER"; // Custom status for the frontend
-    } else {
-      sensorStatus.ppm = isWithinRange(ppm, ppm_min, ppm_max) ? "IDEAL" : "NOT IDEAL";
-    }
-
-
-    // --- Light Motor Control Logic ---
-    const light_target_distance = ideal_light_distance_cm;
-    const light_tolerance = light_distance_tolerance_cm || 2; // Default to 2cm tolerance
-
-    if (distance !== null && distance !== undefined && light_target_distance !== null && light_target_distance !== undefined) {
-        
-        const min_distance = light_target_distance - light_tolerance;
-        const max_distance = light_target_distance + light_tolerance;
-
-        if (distance > max_distance) {
-            deviceCommands.light_motor_cmd = "DOWN"; 
-            sensorStatus.light_distance = { 
-                status: "ADJUSTING",
-                message: `Distance (${distance}cm) is too high. Moving light down. Target: ${light_target_distance}±${light_tolerance}cm.`,
-                value: distance 
-            };
-
-        } else if (distance < min_distance) {
-            deviceCommands.light_motor_cmd = "UP"; 
-            sensorStatus.light_distance = { 
-                status: "ADJUSTING",
-                message: `Distance (${distance}cm) is too low. Moving light up. Target: ${light_target_distance}±${light_tolerance}cm.`,
-                value: distance 
-            };
-
-        } else {
-            deviceCommands.light_motor_cmd = "STOP";
-            sensorStatus.light_distance = { 
-                status: "OK",
-                message: `Distance (${distance}cm) is within target range. Target: ${light_target_distance}±${light_tolerance}cm.`,
-                value: distance
-            };
-        }
-    } else {
-        sensorStatus.light_distance = { 
-            status: "N/A", 
-            message: "Missing distance data or target profile.",
-            value: distance 
-        };
-    }
-    
-    // Closed-Loop Dosing Check 
-    if (!isDosingLocked) {
-        let doseIssued = false;
-
-        if (ph < ph_min) {
-            deviceCommands.ph_up_pump = true;
-            doseIssued = true;
-        } else if (ph > ph_max) {
-            deviceCommands.ph_down_pump = true;
-            doseIssued = true;
-        }
-
-        if (!doseIssued && ppm < ppm_min) {
-            deviceCommands.ppm_a_pump = true;
-            deviceCommands.ppm_b_pump = true;
-            doseIssued = true;
-        }
-        
-        if (doseIssued) {
-             await appStateCollection.updateOne(
-                { state_name: "lastDoseTimestamp" },
-                { $set: { 
-                    value: { timestamp: new Date() }, 
-                    type: "system_state" 
-                } },
-                { upsert: true }
-            );
-             console.log("Dose Issued. System now in lockout for 60 seconds.");
-        }
-
-    } else {
-        console.log(`Dosing skipped: System locked until ${new Date(lastDoseTime + DOSING_LOCKOUT_MS).toLocaleTimeString()}`);
-    }
-
->>>>>>> 1f569508
   }
 
   // --- Light Motor Control ---
